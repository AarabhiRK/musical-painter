--- conflicted
+++ resolved
@@ -22,31 +22,15 @@
       return NextResponse.json({ error: 'No valid boards to analyze. Each board must have either an uploaded background image or at least 5 stroke points.' }, { status: 400 });
     }
 
-  // Limit to at most 4 boards for duration splits as requested; if more, keep first 4
-  const limitedBoards = validBoards.slice(0, Math.min(validBoards.length, 4));
+    // Limit to at most 4 boards for duration splits as requested; if more, keep first 4
+    const limitedBoards = validBoards.slice(0, Math.min(validBoards.length, 4));
 
     // Determine per-board duration
     const num = limitedBoards.length;
     const perBoardDuration = durationMap[num] || Math.max(15, Math.floor(totalDuration / num));
 
-<<<<<<< HEAD
     // 1️⃣ Generate per-board musical briefs (parallel processing)
     const processBoard = async (board: any, index: number): Promise<any> => {
-      const humanPrompt = `
-        You are a music assistant. Convert the attached board into a concise, evocative musical brief for Beatoven. Include:
-        - Mood, genre, tempo/BPM
-        - Energy (0-1), key, instruments, percussion, texture, rhythm
-        - Duration: ${perBoardDuration}s
-        - Evolution: build/hold/release across segment
-        - Transition hint to next segment
-
-        Start with 'Background music:' and keep it natural-language, ready for Beatoven.
-      `;
-=======
-    // 1️⃣ Generate per-board musical briefs
-    const perBoardResults: Array<any> = [];
-    for (let i = 0; i < limitedBoards.length; i++) {
-      const b = limitedBoards[i];
       const humanPrompt = `You are a professional music supervisor creating prompts for AI music generation based on the attached drawing.
 
 Analyze the image and write a natural-language prompt that can be directly used to generate music matching its theme, mood, and visuals. Start exactly with:
@@ -64,8 +48,6 @@
 9. Duration: ${perBoardDuration} seconds.
 
 Keep output 30–100 words, as a single natural paragraph. Only output the final prompt.`;
-;
->>>>>>> 5e4285b1
 
       try {
         const geminiRes = await fetch(
@@ -130,14 +112,7 @@
     // 3️⃣ Optional Gemini refiner for a polished prompt
     let refinedPrompt: string | null = null;
     try {
-      const refinerHuman = `
-<<<<<<< HEAD
-        You are a senior music assistant. Combine per-segment briefs into a coherent track preserving board order. Output:
-        REFINED_PROMPT: 80-160 word natural-language prompt suitable for Beatoven. Include evolution (energy, instrumentation, tempo/key) and transitions.
-        SEGMENT_TIMINGS: One line per segment: '1) <id/name> - start: XXs - duration: YYs - mood: ... - transition: brief'.
-      `;
-=======
-You are a senior music supervisor. Combine the per-segment musical briefs into one unified prompt for Beatoven.
+      const refinerHuman = `You are a senior music supervisor. Combine the per-segment musical briefs into one unified prompt for Beatoven.
 
 Requirements:
 - Preserve the chronological order of segments.
@@ -157,7 +132,7 @@
 
 SEGMENT_TIMINGS:
 One line per segment in order, so that the music has transitions from board to board`;
->>>>>>> 5e4285b1
+
       const refinerContents: any[] = [{ parts: [{ text: refinerHuman }] }];
       perBoardResults.forEach((r, idx) => refinerContents.push({ parts: [{ text: `Segment ${idx + 1} (${r.id || r.name}): ${r.brief || r.raw} Duration: ${r.segment_duration}s.` }] }));
 
